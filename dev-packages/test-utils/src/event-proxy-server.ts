--- conflicted
+++ resolved
@@ -138,11 +138,7 @@
     eventCallbackListeners.add(callbackListener);
 
     eventBuffer.forEach(bufferedEvent => {
-<<<<<<< HEAD
-      if (bufferedEvent.timestamp > listenerTimestamp) {
-=======
       if (bufferedEvent.timestamp >= listenerTimestamp) {
->>>>>>> 993acd4e
         callbackListener(bufferedEvent.data);
       }
     });
@@ -348,14 +344,6 @@
   timestamp: number = Date.now(),
 ): Promise<EnvelopeItem> {
   return new Promise((resolve, reject) => {
-<<<<<<< HEAD
-    waitForRequest(proxyServerName, timestamp, async eventData => {
-      const envelopeItems = eventData.envelope[1];
-      for (const envelopeItem of envelopeItems) {
-        if (await callback(envelopeItem)) {
-          resolve(envelopeItem);
-          return true;
-=======
     waitForRequest(
       proxyServerName,
       async eventData => {
@@ -365,7 +353,6 @@
             resolve(envelopeItem);
             return true;
           }
->>>>>>> 993acd4e
         }
         return false;
       },
@@ -381,16 +368,6 @@
 ): Promise<Event> {
   const timestamp = Date.now();
   return new Promise((resolve, reject) => {
-<<<<<<< HEAD
-    waitForEnvelopeItem(proxyServerName, timestamp, async envelopeItem => {
-      const [envelopeItemHeader, envelopeItemBody] = envelopeItem;
-      if (envelopeItemHeader.type === 'event' && (await callback(envelopeItemBody as Event))) {
-        resolve(envelopeItemBody as Event);
-        return true;
-      }
-      return false;
-    }).catch(reject);
-=======
     waitForEnvelopeItem(
       proxyServerName,
       async envelopeItem => {
@@ -403,7 +380,6 @@
       },
       timestamp,
     ).catch(reject);
->>>>>>> 993acd4e
   });
 }
 
@@ -414,16 +390,6 @@
 ): Promise<Event> {
   const timestamp = Date.now();
   return new Promise((resolve, reject) => {
-<<<<<<< HEAD
-    waitForEnvelopeItem(proxyServerName, timestamp, async envelopeItem => {
-      const [envelopeItemHeader, envelopeItemBody] = envelopeItem;
-      if (envelopeItemHeader.type === 'transaction' && (await callback(envelopeItemBody as Event))) {
-        resolve(envelopeItemBody as Event);
-        return true;
-      }
-      return false;
-    }).catch(reject);
-=======
     waitForEnvelopeItem(
       proxyServerName,
       async envelopeItem => {
@@ -436,7 +402,6 @@
       },
       timestamp,
     ).catch(reject);
->>>>>>> 993acd4e
   });
 }
 
