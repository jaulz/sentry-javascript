{
  "name": "@sentry-internal/replay-worker",
<<<<<<< HEAD
  "version": "8.0.0-alpha.5",
  "description": "Worker for @sentry/replay",
=======
  "version": "8.0.0-alpha.4",
  "description": "Worker for @sentry-internal/replay",
>>>>>>> df518bfd
  "main": "build/npm/esm/index.js",
  "module": "build/npm/esm/index.js",
  "types": "build/npm/types/index.d.ts",
  "typesVersions": {
    "<4.9": {
      "build/npm/types/index.d.ts": [
        "build/npm/types-ts3.8/index.d.ts"
      ]
    }
  },
  "files": [
    "cjs",
    "esm",
    "types",
    "types-ts3.8"
  ],
  "sideEffects": false,
  "private": true,
  "scripts": {
    "build": "run-p build:transpile build:types",
    "build:transpile": "rollup -c rollup.worker.config.mjs",
    "build:examples": "rollup -c rollup.examples.config.mjs",
    "build:types": "run-s build:types:core build:types:downlevel",
    "build:types:core": "tsc -p tsconfig.types.json",
    "build:types:downlevel": "yarn downlevel-dts build/npm/types build/npm/types-ts3.8 --to ts3.8",
    "build:dev": "yarn build",
    "build:watch": "run-p build:transpile:watch build:types:watch",
    "build:dev:watch": "yarn build:watch",
    "build:transpile:watch": "yarn build:transpile --watch",
    "build:types:watch": "tsc -p tsconfig.types.json --watch",
    "clean": "rimraf build",
    "fix": "eslint . --format stylish --fix",
    "lint": "eslint . --format stylish",
    "test": "jest",
    "test:watch": "jest --watch"
  },
  "repository": {
    "type": "git",
    "url": "git+https://github.com/getsentry/sentry-javascript.git"
  },
  "author": "Sentry",
  "license": "MIT",
  "bugs": {
    "url": "https://github.com/getsentry/sentry-javascript/issues"
  },
  "homepage": "https://docs.sentry.io/platforms/javascript/session-replay/",
  "dependencies": {
    "fflate": "0.8.1"
  },
  "engines": {
    "node": ">=14.18"
  },
  "volta": {
    "extends": "../../package.json"
  }
}<|MERGE_RESOLUTION|>--- conflicted
+++ resolved
@@ -1,12 +1,7 @@
 {
   "name": "@sentry-internal/replay-worker",
-<<<<<<< HEAD
   "version": "8.0.0-alpha.5",
-  "description": "Worker for @sentry/replay",
-=======
-  "version": "8.0.0-alpha.4",
   "description": "Worker for @sentry-internal/replay",
->>>>>>> df518bfd
   "main": "build/npm/esm/index.js",
   "module": "build/npm/esm/index.js",
   "types": "build/npm/types/index.d.ts",
