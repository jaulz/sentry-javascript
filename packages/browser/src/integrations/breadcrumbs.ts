--- conflicted
+++ resolved
@@ -178,7 +178,6 @@
       return;
     }
 
-<<<<<<< HEAD
     const breadcrumb: Breadcrumb = {
       category: `ui.${handlerData.name}`,
       message: target,
@@ -188,24 +187,11 @@
       breadcrumb.data = { componentName };
     }
 
-    getCurrentHub().addBreadcrumb(breadcrumb, {
+    addBreadcrumb(breadcrumb, {
       event: handlerData.event,
       name: handlerData.name,
       global: handlerData.global,
     });
-=======
-    addBreadcrumb(
-      {
-        category: `ui.${handlerData.name}`,
-        message: target,
-      },
-      {
-        event: handlerData.event,
-        name: handlerData.name,
-        global: handlerData.global,
-      },
-    );
->>>>>>> ce9efc72
   }
 
   return _innerDomBreadcrumb;
