{
  "name": "@sentry/sveltekit",
  "version": "7.44.2",
  "description": "Official Sentry SDK for SvelteKit",
  "repository": "git://github.com/getsentry/sentry-javascript.git",
  "homepage": "https://github.com/getsentry/sentry-javascript/tree/master/packages/sveltekit",
  "author": "Sentry",
  "license": "MIT",
  "engines": {
    "node": ">=16"
  },
  "main": "build/cjs/index.server.js",
  "module": "build/esm/index.server.js",
  "browser": "build/esm/index.client.js",
  "types": "build/types/index.types.d.ts",
  "publishConfig": {
    "access": "public"
  },
  "peerDependencies": {
    "@sveltejs/kit": "1.x"
  },
  "dependencies": {
<<<<<<< HEAD
    "@sentry/core": "7.44.2",
    "@sentry/node": "7.44.2",
    "@sentry/svelte": "7.44.2",
    "@sentry/types": "7.44.2",
    "@sentry/utils": "7.44.2",
=======
    "@sentry/core": "7.44.1",
    "@sentry/node": "7.44.1",
    "@sentry/svelte": "7.44.1",
    "@sentry/types": "7.44.1",
    "@sentry/utils": "7.44.1",
    "@sentry-internal/tracing": "7.44.1",
>>>>>>> 8b8bb473
    "magic-string": "^0.30.0"
  },
  "devDependencies": {
    "@sveltejs/kit": "^1.11.0",
    "typescript": "^4.9.3",
    "vite": "4.0.0"
  },
  "scripts": {
    "build": "run-p build:transpile build:types",
    "build:dev": "yarn build",
    "build:transpile": "rollup -c rollup.npm.config.js",
    "build:types": "tsc -p tsconfig.types.json",
    "build:watch": "run-p build:transpile:watch build:types:watch",
    "build:dev:watch": "yarn build:watch",
    "build:transpile:watch": "rollup -c rollup.npm.config.js --watch",
    "build:types:watch": "tsc -p tsconfig.types.json --watch",
    "build:tarball": "ts-node ../../scripts/prepack.ts && npm pack ./build",
    "circularDepCheck": "madge --circular src/index.client.ts && madge --circular src/index.server.ts && madge --circular src/index.types.ts",
    "clean": "rimraf build coverage sentry-sveltekit-*.tgz",
    "fix": "run-s fix:eslint fix:prettier",
    "fix:eslint": "eslint . --format stylish --fix",
    "fix:prettier": "prettier --write \"{src,test,scripts}/**/**.ts\"",
    "lint": "run-s lint:prettier lint:eslint",
    "lint:eslint": "eslint . --format stylish",
    "lint:prettier": "prettier --check \"{src,test,scripts}/**/**.ts\"",
    "test": "yarn test:unit",
    "test:unit": "vitest run",
    "test:watch": "vitest --watch",
    "yalc:publish": "ts-node ../../scripts/prepack.ts && yalc publish build --push"
  },
  "volta": {
    "extends": "../../package.json"
  }
}<|MERGE_RESOLUTION|>--- conflicted
+++ resolved
@@ -20,20 +20,12 @@
     "@sveltejs/kit": "1.x"
   },
   "dependencies": {
-<<<<<<< HEAD
     "@sentry/core": "7.44.2",
     "@sentry/node": "7.44.2",
     "@sentry/svelte": "7.44.2",
     "@sentry/types": "7.44.2",
     "@sentry/utils": "7.44.2",
-=======
-    "@sentry/core": "7.44.1",
-    "@sentry/node": "7.44.1",
-    "@sentry/svelte": "7.44.1",
-    "@sentry/types": "7.44.1",
-    "@sentry/utils": "7.44.1",
-    "@sentry-internal/tracing": "7.44.1",
->>>>>>> 8b8bb473
+    "@sentry-internal/tracing": "7.44.2",
     "magic-string": "^0.30.0"
   },
   "devDependencies": {
